--- conflicted
+++ resolved
@@ -31,11 +31,7 @@
 pytest-cov = "^6.0.0"
 
 [tool.poetry.group.lint.dependencies]
-<<<<<<< HEAD
-ruff = "0.7.2"
-=======
 ruff = "0.7.4"
->>>>>>> d38133bd
 mypy = "1.13.0"
 
 [tool.poetry.group.dev.dependencies]
