--- conflicted
+++ resolved
@@ -31,13 +31,8 @@
 pytest-cov = "^5.0.0"
 
 [tool.poetry.group.lint.dependencies]
-<<<<<<< HEAD
-ruff = "0.5.5"
+ruff = "0.5.6"
 mypy = "1.11.1"
-=======
-ruff = "0.5.6"
-mypy = "1.11.0"
->>>>>>> 97675589
 
 [tool.poetry.group.dev.dependencies]
 pre-commit = "^3.7.1"
