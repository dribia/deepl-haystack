name: Bump

on:
  workflow_dispatch:
    inputs:
      version:
        description: 'Version to release'
        required: true
        type: choice
        options:
          - 'major'
          - 'minor'
          - 'patch'
        default: 'patch'

jobs:
  create-release-branch:
    runs-on: ubuntu-latest
    permissions:
      contents: 'write'
      id-token: 'write'
    steps:
      - uses: actions/checkout@v5
<<<<<<< HEAD
      - uses: snok/install-poetry@v1
        with:
          version: '1.8.5'
      - uses: actions/setup-python@v5
=======
      - name: Install uv
        uses: astral-sh/setup-uv@v6
>>>>>>> a43aae7d
        with:
          enable-cache: true
      - name: Bump version
        id: bump-version
        run: |
          git config --local user.email "github-actions[bot]@users.noreply.github.com"
          git config --local user.name "github-actions[bot]"
          make bump-version COMMIT_VERSION=${{ github.event.inputs.version }}
          NEW_VERSION=v$(uv version --dry-run --short)
          git tag -d $NEW_VERSION 2> /dev/null
          echo "::add-mask::$NEW_VERSION"
          echo "new-version=$NEW_VERSION" >> "$GITHUB_OUTPUT"
      - name: Push branch
        uses: ad-m/github-push-action@master
        with:
          branch: release/${{ steps.bump-version.outputs.new-version }}
      - name: Encrypt tag
        id: encrypt-tag
        shell: bash
        run: |
          NEW_VERSION=${{ steps.bump-version.outputs.new-version }};
          BINARY_ENCRYPTED_SECRET=$(echo -n "$NEW_VERSION" | openssl enc -e -a -k "password" | base64);
          echo "encrypted-version=$BINARY_ENCRYPTED_SECRET" >> $GITHUB_OUTPUT
    outputs:
      encrypted-version: ${{ steps.encrypt-tag.outputs.encrypted-version }}

  create-pull-request:
    needs: [create-release-branch]
    runs-on: ubuntu-latest
    permissions:
      pull-requests: 'write'
      contents: 'write'
      id-token: 'write'
    steps:
      - name: Decrypt tag
        id: decrypt-tag
        shell: bash
        run: |
          ENCRYPTED_SECRET=${{ needs.create-release-branch.outputs.encrypted-version }};
          VERSION=$(echo -n "$ENCRYPTED_SECRET" | base64 --decode | openssl enc -d -a -k "password");
          echo "version=$VERSION" >> $GITHUB_OUTPUT
      - uses: actions/checkout@v5
        with:
          ref: main
      - name: Reset release branch
        run: |
          git fetch origin release/${{ steps.decrypt-tag.outputs.version }}:release/${{ steps.decrypt-tag.outputs.version }}
          git reset --hard release/${{ steps.decrypt-tag.outputs.version }}
      - name: Generate token for release bot
        uses: actions/create-github-app-token@v2
        id: generate-token
        with:
          app-id: ${{ secrets.RELEASE_BOT_APP_ID }}
          private-key: ${{ secrets.RELEASE_BOT_APP_PRIVATE_KEY }}
      - name: Create Pull Request
        id: cpr
        uses: peter-evans/create-pull-request@v7
        with:
          token: ${{ steps.generate-token.outputs.token }}
          commit-message: ":label: Version bump to ${{ steps.decrypt-tag.outputs.version }}"
          base: ${{ github.ref_name }}
          branch: release/${{ steps.decrypt-tag.outputs.version }}-merge
          delete-branch: true
          title: ":label: Version bump to ${{ steps.decrypt-tag.outputs.version }}"
          reviewers: ${{ github.actor }}

  delete-release-branch:
    if: ${{ ! inputs.keep-release-branch }}
    needs: [create-release-branch, create-pull-request]
    runs-on: ubuntu-latest
    permissions:
      pull-requests: 'write'
      contents: 'write'
      id-token: 'write'
    steps:
      - name: Decrypt tag
        id: decrypt-tag
        shell: bash
        run: |
          ENCRYPTED_SECRET=${{ needs.create-release-branch.outputs.encrypted-version }};
          VERSION=$(echo -n "$ENCRYPTED_SECRET" | base64 --decode | openssl enc -d -a -k "password");
          echo "version=$VERSION" >> $GITHUB_OUTPUT
      - uses: actions/checkout@v5
        with:
          fetch-depth: 0
      - name: Delete release branch
        run: |
          git push origin --delete release/${{ steps.decrypt-tag.outputs.version }}<|MERGE_RESOLUTION|>--- conflicted
+++ resolved
@@ -21,15 +21,8 @@
       id-token: 'write'
     steps:
       - uses: actions/checkout@v5
-<<<<<<< HEAD
-      - uses: snok/install-poetry@v1
-        with:
-          version: '1.8.5'
-      - uses: actions/setup-python@v5
-=======
       - name: Install uv
         uses: astral-sh/setup-uv@v6
->>>>>>> a43aae7d
         with:
           enable-cache: true
       - name: Bump version
