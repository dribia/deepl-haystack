--- conflicted
+++ resolved
@@ -19,17 +19,9 @@
       fail-fast: false
     runs-on: ${{ matrix.os }}
     steps:
-<<<<<<< HEAD
       - uses: actions/checkout@v5
-      - uses: snok/install-poetry@v1
-        with:
-          version: '1.8.5'
-      - uses: actions/setup-python@v5
-=======
-      - uses: actions/checkout@v4
       - name: Install uv
         uses: astral-sh/setup-uv@v6
->>>>>>> a43aae7d
         with:
           python-version: ${{ matrix.python-version }}
           enable-cache: true
@@ -53,17 +45,9 @@
     env:
       DEEPL_API_KEY: ${{ secrets.DEEPL_API_KEY }}
     steps:
-<<<<<<< HEAD
       - uses: actions/checkout@v5
-      - uses: snok/install-poetry@v1
-        with:
-          version: '1.8.5'
-      - uses: actions/setup-python@v5
-=======
-      - uses: actions/checkout@v4
       - name: Install uv
         uses: astral-sh/setup-uv@v6
->>>>>>> a43aae7d
         with:
           python-version: ${{ matrix.python-version }}
           enable-cache: true
