name: Publish

on:
  release:
    types:
      - published

jobs:
  publish:
    runs-on: ubuntu-latest
    steps:
<<<<<<< HEAD
      - uses: actions/checkout@v5
      - uses: JRubics/poetry-publish@v2.1
=======
      - uses: actions/checkout@v4
      - name: Install uv
        uses: astral-sh/setup-uv@v6
>>>>>>> a43aae7d
        with:
          enable-cache: true
      - name: Build
        run: uv build --no-sources
      - name: Publish
        run: uv publish --token ${{ secrets.POETRY_PYPI_TOKEN_PYPI }}<|MERGE_RESOLUTION|>--- conflicted
+++ resolved
@@ -9,14 +9,9 @@
   publish:
     runs-on: ubuntu-latest
     steps:
-<<<<<<< HEAD
       - uses: actions/checkout@v5
-      - uses: JRubics/poetry-publish@v2.1
-=======
-      - uses: actions/checkout@v4
       - name: Install uv
         uses: astral-sh/setup-uv@v6
->>>>>>> a43aae7d
         with:
           enable-cache: true
       - name: Build
