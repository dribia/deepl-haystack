name: Lint

on:
  push:
    branches:
      - main
  pull_request:
    types: [opened, synchronize]
    branches:
      - main

jobs:
  lint:
    runs-on: ubuntu-latest
    steps:
<<<<<<< HEAD
      - uses: actions/checkout@v5
      - uses: snok/install-poetry@v1
        with:
          version: '1.8.5'
      - uses: actions/setup-python@v5
=======
      - uses: actions/checkout@v4
      - name: Install uv
        uses: astral-sh/setup-uv@v6
>>>>>>> a43aae7d
        with:
          python-version: '3.12'
          enable-cache: true
      - name: Install Dependencies
        run: uv sync --no-default-groups --group ci --group lint
      - name: Lint
        run: make lint<|MERGE_RESOLUTION|>--- conflicted
+++ resolved
@@ -13,17 +13,9 @@
   lint:
     runs-on: ubuntu-latest
     steps:
-<<<<<<< HEAD
       - uses: actions/checkout@v5
-      - uses: snok/install-poetry@v1
-        with:
-          version: '1.8.5'
-      - uses: actions/setup-python@v5
-=======
-      - uses: actions/checkout@v4
       - name: Install uv
         uses: astral-sh/setup-uv@v6
->>>>>>> a43aae7d
         with:
           python-version: '3.12'
           enable-cache: true
