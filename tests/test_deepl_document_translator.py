"""Test cases for DeepL translator components."""

import os
from typing import Any

import pytest
from deepl import DeepLException, Formality, Translator
from haystack import Document
from haystack.utils import Secret

from deepl_haystack import DeepLDocumentTranslator

from .conftest import DEFAULT_SOURCE_LANG


class TestDeepLDocumentTranslator:
    """Test cases for the DeepLDocumentTranslator class."""

    _MISSING_API_KEY_REASON: str = (
        "Export an env var called DEEPL_API_KEY containing "
        "the DeepL API key to run this test."
    )

    def test_init_default(self, monkeypatch):
        """Default initialization of the DeepLDocumentTranslator class."""
        monkeypatch.setenv("DEEPL_API_KEY", "test-api-key")
        component = DeepLDocumentTranslator()
        assert isinstance(component.client, Translator)
        assert "test-api-key" in component.client.headers["Authorization"]
        assert component.formality is Formality.DEFAULT
        assert component.target_lang == "EN-US"
        assert component.source_lang is None

    def test_init_fail_wo_api_key(self, monkeypatch):
        monkeypatch.delenv("DEEPL_API_KEY", raising=False)
        with pytest.raises(
            ValueError, match="None of the .* environment variables are set"
        ):
            DeepLDocumentTranslator()

    def test_init_with_parameters(self, monkeypatch):
        monkeypatch.setenv("OPENAI_TIMEOUT", "100")
        monkeypatch.setenv("OPENAI_MAX_RETRIES", "10")
        component = DeepLDocumentTranslator(
            api_key=Secret.from_token("test-api-key"),
            source_lang="DE",
            target_lang="ES",
            formality="more",
        )
        assert isinstance(component.client, Translator)
        assert "test-api-key" in component.client.headers["Authorization"]
        assert component.source_lang == "DE"
        assert component.target_lang == "ES"
        assert component.formality is Formality.MORE

    def test_to_dict_default(self, monkeypatch):
        monkeypatch.setenv("DEEPL_API_KEY", "test-api-key")
        component = DeepLDocumentTranslator()
        data = component.to_dict()
        assert data == {
            "type": "deepl_haystack.components.DeepLDocumentTranslator",
            "init_parameters": {
                "api_key": {
                    "env_vars": ["DEEPL_API_KEY"],
                    "strict": True,
                    "type": "env_var",
                },
                "source_lang": None,
                "target_lang": "EN-US",
                "formality": Formality.DEFAULT.value,
            },
        }

    def test_to_dict_with_parameters(self, monkeypatch):
        monkeypatch.setenv("ENV_VAR", "test-api-key")
        component = DeepLDocumentTranslator(
            api_key=Secret.from_env_var("ENV_VAR"),
            source_lang="DE",
            target_lang="ES",
            formality="more",
        )
        data = component.to_dict()
        assert data == {
            "type": "deepl_haystack.components.DeepLDocumentTranslator",
            "init_parameters": {
                "api_key": {"env_vars": ["ENV_VAR"], "strict": True, "type": "env_var"},
                "source_lang": "DE",
                "target_lang": "ES",
                "formality": Formality.MORE.value,
            },
        }

    def test_from_dict(self, monkeypatch):
        monkeypatch.setenv("DEEPL_API_KEY", "test-api-key")
        data = {
            "type": "deepl_haystack.components.DeepLDocumentTranslator",
            "init_parameters": {
                "api_key": {
                    "env_vars": ["DEEPL_API_KEY"],
                    "strict": True,
                    "type": "env_var",
                },
                "source_lang": "DE",
                "target_lang": "ES",
                "formality": Formality.MORE.value,
            },
        }
        component = DeepLDocumentTranslator.from_dict(data)
        assert component.source_lang == "DE"
        assert component.target_lang == "ES"
        assert component.formality is Formality.MORE
        assert component.api_key == Secret.from_env_var("DEEPL_API_KEY")

    def test_from_dict_fail_wo_env_var(self, monkeypatch):
        monkeypatch.delenv("DEEPL_API_KEY", raising=False)
        data = {
            "type": "deepl_haystack.components.DeepLDocumentTranslator",
            "init_parameters": {
                "api_key": {
                    "env_vars": ["DEEPL_API_KEY"],
                    "strict": True,
                    "type": "env_var",
                },
                "source_lang": "DE",
                "target_lang": "ES",
                "formality": Formality.MORE.value,
            },
        }
        with pytest.raises(
            ValueError, match="None of the .* environment variables are set"
        ):
            DeepLDocumentTranslator.from_dict(data)

    def test_run_one_doc(self, monkeypatch, mock_translation):
        """Test the run method of the DeepLDocumentTranslator class.

        Tests the single document use case.

        """
        monkeypatch.setenv("DEEPL_API_KEY", "fake-api-key")
        target_lang = "ES"
        text = "What's Natural Language Processing?"
        formality = "more"
        component = DeepLDocumentTranslator(
            source_lang=DEFAULT_SOURCE_LANG,
            target_lang=target_lang,
            formality=formality,
        )
        documents = [Document(content=text)]
        response = component.run(documents)
        mock_translation.assert_called_once_with(
            [text],
            source_lang=DEFAULT_SOURCE_LANG,
            target_lang=target_lang,
            formality=Formality(formality),
        )
        assert isinstance(response, dict)
        assert len(response) == 1
<<<<<<< HEAD
        assert response[0].content == text
        assert "source_lang" in response[0].meta
        assert "language" in response[0].meta
        assert response[0].meta["source_lang"] == DEFAULT_SOURCE_LANG
        assert response[0].meta["language"] == "ES"
=======
        assert "documents" in response
        assert isinstance(response["documents"], list)
        assert len(response["documents"]) == 1
        assert response["documents"][0].content == text
        assert "source_lang" in response["documents"][0].meta
        assert "language" in response["documents"][0].meta
        assert response["documents"][0].meta["source_lang"] == DEFAULT_SOURCE_LANG
        assert response["documents"][0].meta["language"] == "ES"
>>>>>>> 8ef1d05a

    def test_run_empty_list(self, monkeypatch, mock_translation):
        """Test the run method of the DeepLDocumentTranslator class.

        Tests the empty list use case.

        """
        monkeypatch.setenv("DEEPL_API_KEY", "fake-api-key")
        target_lang = "ES"
        formality = "more"
        component = DeepLDocumentTranslator(
            source_lang=DEFAULT_SOURCE_LANG,
            target_lang=target_lang,
            formality=formality,
        )
        documents = []
        response = component.run(documents)

        mock_translation.assert_called_once_with(
            [],
            source_lang=DEFAULT_SOURCE_LANG,
            target_lang=target_lang,
            formality=Formality(formality),
        )
        assert isinstance(response, dict)
        assert "documents" in response
        assert len(response) == 1
        assert isinstance(response["documents"], list)
        assert len(response["documents"]) == 0

    @pytest.mark.parametrize("wrong_input", [1, "string", object, object()])
    def test_run_wrong_input(self, monkeypatch, wrong_input: Any):
        """Test the run method of the DeepLDocumentTranslator class.

        Tests the single document use case.

        """
        monkeypatch.setenv("DEEPL_API_KEY", "fake-api-key")
        component = DeepLDocumentTranslator(
            source_lang=DEFAULT_SOURCE_LANG,
            target_lang="ES",
        )
        with pytest.raises(
            TypeError,
            match="DeepLTextTranslator expects a list of Haystack documents as input.",
        ):
            component.run(wrong_input)

    def test_run_preserves_meta(self, monkeypatch, mock_translation):
        """Test the run method of the DeepLDocumentTranslator class."""
        monkeypatch.setenv("DEEPL_API_KEY", "fake-api-key")
        text = "What's Natural Language Processing?"
        component = DeepLDocumentTranslator(target_lang="ES")
        meta = {"meta_1": "foo", "meta_2": "bar"}
        response = component.run([Document(content=text, meta=meta)])
<<<<<<< HEAD
        assert "source_lang" in response[0].meta
        assert "language" in response[0].meta
        assert "meta_1" in response[0].meta
        assert "meta_2" in response[0].meta
        assert response[0].meta["meta_1"] == "foo"
        assert response[0].meta["meta_2"] == "bar"
=======
        assert "source_lang" in response["documents"][0].meta
        assert "language" in response["documents"][0].meta
        assert "meta_1" in response["documents"][0].meta
        assert "meta_2" in response["documents"][0].meta
        assert response["documents"][0].meta["meta_1"] == "foo"
        assert response["documents"][0].meta["meta_2"] == "bar"
>>>>>>> 8ef1d05a

    @pytest.mark.skipif(
        not os.environ.get("DEEPL_API_KEY", None),
        reason=_MISSING_API_KEY_REASON,
    )
    @pytest.mark.integration
    def test_live_run(self):
        component = DeepLDocumentTranslator(
            source_lang="EN",
            target_lang="ES",
        )
<<<<<<< HEAD
        results = component.run([Document(content="What's the capital of France?")])
        assert results[0].content == "¿Cuál es la capital de Francia?"
        assert results[0].meta["source_lang"] == "EN"
        assert results[0].meta["language"] == "ES"
=======
        response = component.run([Document(content="What's the capital of France?")])
        assert response["documents"][0].content == "¿Cuál es la capital de Francia?"
        assert response["documents"][0].meta["source_lang"] == "EN"
        assert response["documents"][0].meta["language"] == "ES"
>>>>>>> 8ef1d05a

    @pytest.mark.skipif(
        not os.environ.get("DEEPL_API_KEY", None),
        reason=_MISSING_API_KEY_REASON,
    )
    @pytest.mark.integration
    def test_live_run_wrong_source_language(self):
        component = DeepLDocumentTranslator(source_lang="something-wrong")
        with pytest.raises(
            DeepLException, match=r".* Value for 'source_lang' not supported."
        ):
            component.run([Document(content="Whatever")])

    @pytest.mark.skipif(
        not os.environ.get("DEEPL_API_KEY", None),
        reason=_MISSING_API_KEY_REASON,
    )
    @pytest.mark.integration
    def test_live_run_wrong_target_language(self):
        component = DeepLDocumentTranslator(target_lang="something-wrong")
        with pytest.raises(
            DeepLException, match=r".* Value for 'target_lang' not supported."
        ):
            component.run([Document(content="Whatever")])<|MERGE_RESOLUTION|>--- conflicted
+++ resolved
@@ -156,13 +156,6 @@
         )
         assert isinstance(response, dict)
         assert len(response) == 1
-<<<<<<< HEAD
-        assert response[0].content == text
-        assert "source_lang" in response[0].meta
-        assert "language" in response[0].meta
-        assert response[0].meta["source_lang"] == DEFAULT_SOURCE_LANG
-        assert response[0].meta["language"] == "ES"
-=======
         assert "documents" in response
         assert isinstance(response["documents"], list)
         assert len(response["documents"]) == 1
@@ -171,7 +164,6 @@
         assert "language" in response["documents"][0].meta
         assert response["documents"][0].meta["source_lang"] == DEFAULT_SOURCE_LANG
         assert response["documents"][0].meta["language"] == "ES"
->>>>>>> 8ef1d05a
 
     def test_run_empty_list(self, monkeypatch, mock_translation):
         """Test the run method of the DeepLDocumentTranslator class.
@@ -227,21 +219,12 @@
         component = DeepLDocumentTranslator(target_lang="ES")
         meta = {"meta_1": "foo", "meta_2": "bar"}
         response = component.run([Document(content=text, meta=meta)])
-<<<<<<< HEAD
-        assert "source_lang" in response[0].meta
-        assert "language" in response[0].meta
-        assert "meta_1" in response[0].meta
-        assert "meta_2" in response[0].meta
-        assert response[0].meta["meta_1"] == "foo"
-        assert response[0].meta["meta_2"] == "bar"
-=======
         assert "source_lang" in response["documents"][0].meta
         assert "language" in response["documents"][0].meta
         assert "meta_1" in response["documents"][0].meta
         assert "meta_2" in response["documents"][0].meta
         assert response["documents"][0].meta["meta_1"] == "foo"
         assert response["documents"][0].meta["meta_2"] == "bar"
->>>>>>> 8ef1d05a
 
     @pytest.mark.skipif(
         not os.environ.get("DEEPL_API_KEY", None),
@@ -253,17 +236,10 @@
             source_lang="EN",
             target_lang="ES",
         )
-<<<<<<< HEAD
-        results = component.run([Document(content="What's the capital of France?")])
-        assert results[0].content == "¿Cuál es la capital de Francia?"
-        assert results[0].meta["source_lang"] == "EN"
-        assert results[0].meta["language"] == "ES"
-=======
         response = component.run([Document(content="What's the capital of France?")])
         assert response["documents"][0].content == "¿Cuál es la capital de Francia?"
         assert response["documents"][0].meta["source_lang"] == "EN"
         assert response["documents"][0].meta["language"] == "ES"
->>>>>>> 8ef1d05a
 
     @pytest.mark.skipif(
         not os.environ.get("DEEPL_API_KEY", None),
